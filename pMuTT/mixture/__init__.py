"""
pMuTT.mixture
Vlachos group code for handling the effect of mixing on thermodynamic
properties
Created on Fri Feb 8 14:30:00 2018
"""

import numpy as np
<<<<<<< HEAD
from pMuTT import _get_specie_kwargs, _apply_numpy_operation, \
_get_mode_quantity
=======
from pMuTT import (_get_specie_kwargs, _apply_numpy_operation,
    _get_mode_quantity)
>>>>>>> 14dc2741


def _get_mix_quantity(mix_models, method_name, raise_error=True,
                      raise_warning=True, default_value=0., **kwargs):
    """Calculate contribution from mixing models to desired quantity

    Parameters
    ----------
        mix_models : list (length N) of ``pMuTT.mixture`` objects
            Mix models to calculate the property
        method_name : str
            Name of method to use to calculate quantity. Calculates any
            quantity as long as the relevant objects have the same method
            name
        raise_error : bool, optional
            If True, raises an error if any of the modes do not have the
            quantity of interest. Default is True
        raise_warning : bool, optional
            Only relevant if raise_error is False. Raises a warning if any
            of the modes do not have the quantity of interest. Default is
            True
        default_value : float, optional
            Default value if the object does not contain the method. Default is
            0
        kwargs : key-word arguments
            Arguments to calculate mixture model properties, if any
    Returns
    -------
        mix_quantity : (N,) `numpy.ndarray`_
            Mixing quantity of interest. If verbose is True, each element
            corresponds to the contribution of each mix_model

    .. _`numpy.ndarray`: https://docs.scipy.org/doc/numpy-1.14.0/reference/generated/numpy.ndarray.html
    """
    # Return default value if no mixture models exist
    if mix_models is None:
        return np.array([default_value])

    # Calculate contribution from mixing models if any
    mix_quantity = np.full_like(a=mix_models, fill_value=default_value)
    for i, mix_model in enumerate(mix_models):
        if mix_model is None:
            continue

        specie_kwargs = _get_specie_kwargs(mix_model.name_j, **kwargs)
        mix_quantity[i] = _get_mode_quantity(mode=mix_model,
                                             method_name=method_name,
                                             raise_error=raise_error,
                                             raise_warning=raise_warning,
                                             default_value=default_value,
                                             **specie_kwargs)
    return mix_quantity<|MERGE_RESOLUTION|>--- conflicted
+++ resolved
@@ -6,13 +6,7 @@
 """
 
 import numpy as np
-<<<<<<< HEAD
-from pMuTT import _get_specie_kwargs, _apply_numpy_operation, \
-_get_mode_quantity
-=======
-from pMuTT import (_get_specie_kwargs, _apply_numpy_operation,
-    _get_mode_quantity)
->>>>>>> 14dc2741
+from pMuTT import _get_specie_kwargs, _apply_numpy_operation, _get_mode_quantity
 
 
 def _get_mix_quantity(mix_models, method_name, raise_error=True,
